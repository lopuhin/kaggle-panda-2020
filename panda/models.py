--- conflicted
+++ resolved
@@ -14,12 +14,9 @@
 from torch.nn import functional as F
 import torchvision.models
 
+from .dataset import WHITE_THRESHOLD
 from . import gnws_resnet, gnws_resnext, bit_resnet
-<<<<<<< HEAD
-from .dataset import WHITE_THRESHOLD
-=======
 from .abn_models import resnet as abn_resnet
->>>>>>> c5685983
 
 
 batch_norm_classes = (nn.BatchNorm2d, nn.GroupNorm)
