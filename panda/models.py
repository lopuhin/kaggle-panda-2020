--- conflicted
+++ resolved
@@ -14,11 +14,7 @@
         super().__init__()
         self.base = base
         self.head = head_cls(
-<<<<<<< HEAD
-            in_features=self.base.fc.in_features, out_features=1)
-=======
             in_features=self.get_features_dim(), out_features=1)
->>>>>>> 6f3fcb86
         self.avgpool = nn.AdaptiveAvgPool1d(output_size=1)
         self.maxpool = nn.AdaptiveMaxPool1d(output_size=1)
         self.attention_w = nn.Linear(self.base.fc.in_features, 1, bias=False)
