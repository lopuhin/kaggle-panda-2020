--- conflicted
+++ resolved
@@ -14,13 +14,9 @@
 from torch.nn import functional as F
 import torchvision.models
 
-<<<<<<< HEAD
-from . import gnws_resnet, gnws_resnext
+from . import gnws_resnet, gnws_resnext, bit_resnet
 from .dataset import N_CLASSES
-=======
-from . import gnws_resnet, gnws_resnext, bit_resnet
 from .abn_models import resnet as abn_resnet
->>>>>>> fa8c8a51
 
 
 batch_norm_classes = (nn.BatchNorm2d, nn.GroupNorm)
