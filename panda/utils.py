--- conflicted
+++ resolved
@@ -5,11 +5,7 @@
 import pandas as pd
 import scipy as sp
 from sklearn import metrics
-<<<<<<< HEAD
-from sklearn.model_selection import StratifiedKFold
 import torch
-=======
->>>>>>> c5685983
 
 
 def crop_white(image: np.ndarray, value: int = 255) -> np.ndarray:
@@ -95,15 +91,12 @@
 
 def train_valid_df(fold: int, n_folds: int):
     df = pd.read_csv('data/train.csv')
-<<<<<<< HEAD
-    pen_markings = pd.read_csv('pen_markings.csv')
-    df = df[~df['image_id'].isin(pen_markings['image_id'])]
-    kfold = StratifiedKFold(n_folds, shuffle=True, random_state=42)
-    for i, (train_ids, valid_ids) in enumerate(kfold.split(df, df.isup_grade)):
-        if i == fold:
-            df_train = df.iloc[train_ids]
-            df_valid = df.iloc[valid_ids]
-            return df_train, df_valid
+    split_df = pd.read_csv('split.csv')
+    train_images = split_df.query(f'fold != {fold}')['image_id']
+    valid_images = split_df.query(f'fold == {fold}')['image_id']
+    df_train = df[df['image_id'].isin(train_images)]
+    df_valid = df[df['image_id'].isin(valid_images)]
+    return df_train, df_valid
 
 
 def tta_mean(predictions, n_tta: int):
@@ -117,12 +110,4 @@
     # TODO check more tweaks here
     predictions_isup = (probs * np.arange(1, 1 + n_classes)).sum(1) - 1
     predictions_isup = predictions_isup.round().astype(int)
-    return predictions_isup
-=======
-    split_df = pd.read_csv('split.csv')
-    train_images = split_df.query(f'fold != {fold}')['image_id']
-    valid_images = split_df.query(f'fold == {fold}')['image_id']
-    df_train = df[df['image_id'].isin(train_images)]
-    df_valid = df[df['image_id'].isin(valid_images)]
-    return df_train, df_valid
->>>>>>> c5685983
+    return predictions_isup