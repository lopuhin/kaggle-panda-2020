import argparse
import json
from pathlib import Path

import numpy as np
import pandas as pd
import torch
from torch.utils.data import DataLoader
import tqdm

<<<<<<< HEAD
from .dataset import PandaDataset, N_CLASSES
from . import models
=======
from .dataset import PandaDataset
from . import models as panda_models
>>>>>>> fa8c8a51
from .utils import load_weights, train_valid_df


def main():
    parser = argparse.ArgumentParser()
    arg = parser.add_argument
    arg('data_root')
    arg('models', nargs='+')
    arg('--workers', type=int, default=4)
    arg('--device', type=str, default='cuda')
    arg('--batch-size', type=int)
    arg('--tta', type=int)
    arg('--output')
    arg('--fold', type=int)
    arg('--n-folds', type=int, default=5)
    args = parser.parse_args()

    root = Path(args.data_root)
    is_train = args.fold is not None
    if is_train:
        image_root = root / 'train_images'
        _, df = train_valid_df(args.fold, args.n_folds)
    else:
        df = pd.read_csv(root / 'sample_submission.csv')
        image_root = root / 'test_images'
        if not image_root.exists():
            df.to_csv('submission.csv', index=False)
            return

    states = [torch.load(m, map_location='cpu') for m in args.models]
    params = states[0]['params']
    if args.batch_size:
        params['batch_size'] = args.batch_size

    device = torch.device(args.device)
    models = [
        getattr(panda_models, s['params']['model'])(
            head_name=s['params']['head'], pretrained=False)
        for s in states]
    for m, s in zip(models, states):
        m.to(device)
        load_weights(m, s)
        m.eval()

    predictions = [[] for _ in models]
    image_ids = []

    for n_tta in range(args.tta or 1):  # TODO do tta in the data loader
        dataset = PandaDataset(
            root=image_root,
            df=df,
            patch_size=params['patch_size'],
            n_patches=params['n_test_patches'] or params['n_patches'],
            scale=params['scale'],
            level=params['level'],
            training=False,
            tta=bool(n_tta),
        )
        loader = DataLoader(
            dataset,
            batch_size=params['batch_size'],
            shuffle=False,
            num_workers=args.workers,
        )
        with torch.no_grad():
            if is_train:
                loader = tqdm.tqdm(loader)
            for ids, xs, ys in loader:
                xs = xs.to(device)
                ys = ys.to(device)
                if n_tta == 0:
                    image_ids.extend(ids)
                for i, m in enumerate(models):
                    output = m(xs).cpu().numpy()
                    predictions[i].extend(output)

    predictions = np.mean(predictions, 0)
    if args.tta:
<<<<<<< HEAD
        predictions = (np.array(predictions)
                       .reshape((args.tta, -1, N_CLASSES)).mean(0))

    isup_predictions = np.argmax(predictions, -1)
    by_image_id = dict(zip(image_ids, isup_predictions))
=======
        predictions = predictions.reshape((args.tta, -1)).mean(0)

    bins = np.mean([s['bins'] for s in states], 0)
    binned_predictions = np.digitize(predictions, bins)
    by_image_id = dict(zip(image_ids, binned_predictions))
>>>>>>> fa8c8a51
    df['isup_grade'] = df['image_id'].apply(lambda x: by_image_id[x])
    df.to_csv('submission.csv', index=False)

    if args.output:
        output = {
            'image_ids': image_ids,
<<<<<<< HEAD
            'predictions': [
                list(map(float, logits)) for logits in predictions],
            'params': state['params'],
            'metrics': state['metrics'],
=======
            'predictions': list(map(float, predictions)),
            'bins': list(map(float, bins)),
            'params': [s['params'] for s in states],
            'metrics': [s['metrics'] for s in states],
>>>>>>> fa8c8a51
        }
        Path(args.output).write_text(
            json.dumps(output, indent=4, sort_keys=True))


if __name__ == '__main__':
    main()<|MERGE_RESOLUTION|>--- conflicted
+++ resolved
@@ -8,13 +8,8 @@
 from torch.utils.data import DataLoader
 import tqdm
 
-<<<<<<< HEAD
 from .dataset import PandaDataset, N_CLASSES
-from . import models
-=======
-from .dataset import PandaDataset
 from . import models as panda_models
->>>>>>> fa8c8a51
 from .utils import load_weights, train_valid_df
 
 
@@ -93,36 +88,21 @@
 
     predictions = np.mean(predictions, 0)
     if args.tta:
-<<<<<<< HEAD
         predictions = (np.array(predictions)
                        .reshape((args.tta, -1, N_CLASSES)).mean(0))
 
     isup_predictions = np.argmax(predictions, -1)
     by_image_id = dict(zip(image_ids, isup_predictions))
-=======
-        predictions = predictions.reshape((args.tta, -1)).mean(0)
-
-    bins = np.mean([s['bins'] for s in states], 0)
-    binned_predictions = np.digitize(predictions, bins)
-    by_image_id = dict(zip(image_ids, binned_predictions))
->>>>>>> fa8c8a51
     df['isup_grade'] = df['image_id'].apply(lambda x: by_image_id[x])
     df.to_csv('submission.csv', index=False)
 
     if args.output:
         output = {
             'image_ids': image_ids,
-<<<<<<< HEAD
             'predictions': [
                 list(map(float, logits)) for logits in predictions],
-            'params': state['params'],
-            'metrics': state['metrics'],
-=======
-            'predictions': list(map(float, predictions)),
-            'bins': list(map(float, bins)),
             'params': [s['params'] for s in states],
             'metrics': [s['metrics'] for s in states],
->>>>>>> fa8c8a51
         }
         Path(args.output).write_text(
             json.dumps(output, indent=4, sort_keys=True))
